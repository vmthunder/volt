# -*- coding: utf-8 -*-

# Copyright 2010-2011 OpenStack Foundation
# Copyright (c) 2013 Hewlett-Packard Development Company, L.P.
#
# Licensed under the Apache License, Version 2.0 (the "License"); you may
# not use this file except in compliance with the License. You may obtain
# a copy of the License at
#
#      http://www.apache.org/licenses/LICENSE-2.0
#
# Unless required by applicable law or agreed to in writing, software
# distributed under the License is distributed on an "AS IS" BASIS, WITHOUT
# WARRANTIES OR CONDITIONS OF ANY KIND, either express or implied. See the
# License for the specific language governing permissions and limitations
# under the License.

""" A native implements of binary tree to track the topology of peers
    (nova-compute nodes)
"""
from collections import deque

from volt.common import utils
from volt.common import exception
from volt import executor
from volt.openstack.common.gettextutils import _
from volt.openstack.common import log as logging

LOG = logging.getLogger(__name__)


def tree_find_available_slot(tree_root):
    """
    Use the breadth first search algorithm to find the first node
    which left child or right child is empty.
    """
    node_queue = deque()
    node_queue.append(tree_root)

    slot = None
    while len(node_queue):
        node = node_queue.popleft()
        if node.available():
            slot = node
            break
        else:
            node_queue.append(node.left)
            node_queue.append(node.right)

    return slot


class BTreeNode(object):

    def __init__(self, peer_id=None, host=None,
                 port=None, iqn=None, lun=None,
                 left=None, right=None, parent=None,
                 status=None, fake_root=False):

        if not peer_id:
            peer_id = utils.generate_uuid()

        self.peer_id = peer_id
        self.host = host
        self.port = port
        self.iqn = iqn
        self.lun = lun
        self.left = left
        self.right = right
        self.parent = parent
        self.status = status
        self.fake_root = fake_root

    def available(self):
        """ Return true if the node can append a child
        """
        return self.status == 'OK' and \
               (not self.left or not self.right)

    def identity(self):
        """ Make BTreeNode callable to return to client.
        """
        return {
            "host" : self.host,
            "port" : self.port,
            "iqn": self.iqn,
            "lun": self.lun,
            'status': self.status,
            "peer_id": self.peer_id
        }

    def get_sibling(self):
        if self.parent is None:
            return None

        if self.parent.left == self:
            return self.parent.right

        return self.parent.left


class BTree(object):

    def __init__(self, volume_id, root=None):

        if root is None:
            root = BTreeNode(peer_id=None, host=utils.generate_uuid(),
                             port=utils.generate_uuid(),
                             iqn=utils.generate_uuid(),
                             lun=utils.generate_uuid(),
                             status='OK', fake_root=True)
        root.left = None
        root.right = None
        root.parent = None
        self.root = root
        self.volume_id = volume_id
        self.nodes = {root.peer_id: root}

    def insert_by_node(self, new_node):
        """ Insert a new node to the binary tree by node instance.

        :param new_node: new node instance to be added
        """
        if new_node is None:
            extra_msg = _('The new adding node cannot be None')
            raise exception.InvalidParameterValue(value=None,
                                                  param='new_node',
                                                  extra_msg=extra_msg)
        elif self.nodes.get(new_node.peer_id, None):
            extra_msg = _('The new adding node has existed in tree')
            raise exception.InvalidParameterValue(value=None,
                                                  param='new_node',
                                                  extra_msg=extra_msg)
        elif new_node.parent:
            extra_msg = _('the new adding node already has a parent')
            raise exception.InvalidParameterValue(value=new_node.peer_id,
                                                  param='new_node',
                                                  extra_msg=extra_msg)

        slot = tree_find_available_slot(self.root)
        self.nodes[new_node.peer_id] = new_node
        new_node.left = None
        new_node.right = None
        new_node.parent = slot
        if not slot.left:
            slot.left = new_node
        else:
            slot.right = new_node

        return slot

    def tree_remove_by_node(self, target):
        """Delete a tree node with the specific node instance

        :param target: the target instance of the node to be removed
        """

        if not target:
            extra_msg = _('The node to be removed is not in the tree')
            raise exception.InvalidParameterValue(value=None,
                                                  param='node',
                                                  extra_msg=extra_msg)

        if target.status == 'pending':
            if target.left:
                self.tree_remove_by_node(target.left)
            if target.right:
                self.tree_remove_by_node(target.right)

        up = None
        # TODO(zpfalpc23@gmail.com): After the node removal, the tree
        # need to be more balanced.
        if target.left and target.right:
            up = target.left
            current = target
            # Always terminated in finite loop
            while not current.available():
                if current.left:
                    current = current.left

            target.right.parent = current
            if not current.left:
                current.left = target.right
            else:
                current.right = target.right
        elif target.left:
            up = target.left
        elif target.right:
            up = target.right

        if up:
            up.parent = target.parent
        if target.parent:
            if target.parent.left is target:
                target.parent.left = up
            else:
                target.parent.right = up
        if target == self.root:
            self.root = up

        return target

    def insert_by_peer_id(self, peer_id):
        """ Insert a new node to the binary tree by peer id.

        :param peer_id: the peer id of the node to be added
        """
        if peer_id in self.nodes:
            raise exception.DuplicateItem(params=peer_id)

        node = BTreeNode(peer_id=peer_id)

        return self.insert_by_node(node)

    def remove_by_peer_id(self, peer_id):
        """ Delete a tree node with the specific peer_id

        :param peer_id: the peed id of the node to be removed
        """
        if peer_id not in self.nodes:
            extra_msg = _('The node to be removed is not in the tree')
            raise exception.InvalidParameterValue(value=peer_id,
                                                  param='peer_id',
                                                  extra_msg=extra_msg)

        target = self.nodes[peer_id]
        self.tree_remove_by_node(target)
        del self.nodes[peer_id]

        return target

    def count(self):
        return len(self.nodes)

    def get_node_parent(self, peer_id):
        """ Get the parent of a node

        :param peer_id: the peer_id of the node
        """
        if peer_id not in self.nodes:
            extra_msg = _('This node is not in the tree')
            raise exception.InvalidParameterValue(value=peer_id,
                                                  param='node',
                                                  extra_msg=extra_msg)

        node = self.nodes[peer_id]
        return node.parent

    def update_nodes(self, peer_id=None, host=None,
                     port=None, iqn=None, lun=None,
                     status=None):
        if peer_id is None:
            peer_id = utils.generate_uuid()

        if peer_id not in self.nodes:
            LOG.debug(_("cant found is %(peer_id)s, %(type)s"),
                      {'peer_id': peer_id, 'type': type(peer_id)})
            target = BTreeNode(peer_id=peer_id, host=host,
                                 port=port, iqn=iqn, lun=lun,
                                 status=status)
            self.insert_by_node(target)
        else:
            target = self.nodes[peer_id]
            target.peer_id = peer_id
            target.host = host
            target.port = port
            target.iqn = iqn
            target.lun = lun
            target.status = status

        if target.status == 'pending':
            if target.left:
                self.tree_remove_by_node(target.left)
            if target.right:
                self.tree_remove_by_node(target.right)

        return target


class BtreeExecutor(executor.Executor):
    """
    """
    def __init__(self):
        self.volumes = {}
        self.host_to_volumes = {}

    def get_volumes_list(self):
        volumes_list = []
        for volume_id in self.volumes:
            volumes_list.append({
                'id': volume_id,
                'count': self.volumes[volume_id].count(),
            })

        return volumes_list

    def get_volumes_detail(self, volume_id):
        volumes_list = []
        volumes_tree = self.volumes.get(volume_id, None)
        if volumes_tree is None:
            volumes_nodes = []
        else:
            volumes_nodes = volumes_tree.nodes
        for peer_id in volumes_nodes:
            tree_node = self.nodes[peer_id]
            volumes_list.append({
                'host': tree_node.host,
                'port': tree_node.port,
                'iqn': tree_node.iqn,
                'lun': tree_node.lun,
                'status': tree_node.status
            })

        return volumes_list

    def add_volume_metadata(self, volume_id, peer_id, **kwargs):
        """
        """
        host = kwargs.get('host', None)
        port = kwargs.get('port', None)
        iqn = kwargs.get('iqn', None)
        lun = kwargs.get('lun', None)
        LOG.debug(_("host = %(host)s, port = %(port)s, iqn = %(iqn)s,"
                    " lun = %(lun)s"),
                  {'host': host, 'port': port, 'iqn': iqn, 'lun': lun})

        if volume_id not in self.volumes:
            raise exception.NotFound

        target = self.volumes[volume_id].update_nodes(peer_id=peer_id,
                                                      host=host,
                                                      port=port,
                                                      iqn=iqn,
                                                      lun=lun,
                                                      status='OK')
        return target.identity()

    def delete_volume_metadata(self, volume_id, peer_id):
        """
        """
        if peer_id is None:
            extra_msg = _('peer_id should not be None.')
            raise exception.InvalidParameterValue(value=peer_id,
                                                  param='peer_id',
                                                  extra_msg=extra_msg)

        if volume_id not in self.volumes:
            raise exception.NotFound
        else:
            try:
                vol_tree = self.volumes[volume_id]
                node = vol_tree.nodes.get(peer_id, None)

                if node is None:
                    raise exception.InvalidParameterValue

                self.remove_host_bookkeeping(host=node.host, peer_id=peer_id)
                vol_tree.remove_by_peer_id(peer_id)
            except exception.InvalidParameterValue, e:
                raise exception.NotFound

    def insert_node_slot(self, volume_id, peer_id=None, host=None):
        if peer_id is None and host is None:
            extra_msg = _('peer_id or host should not be None.')
            raise exception.InvalidParameterValue(value=peer_id,
                                                  param='peer_id',
                                                  extra_msg=extra_msg)

        if volume_id is None:
            extra_msg = _('volume_id should not be None.')
            raise exception.InvalidParameterValue(value=peer_id,
                                                  param='peer_id',
                                                  extra_msg=extra_msg)

        if volume_id not in self.volumes:
            self.volumes[volume_id] = BTree(volume_id)

        if peer_id:
            if peer_id not in self.volumes[volume_id].nodes:
                raise exception.NotFound

            target = self.volumes[volume_id].nodes[peer_id]

        else:
            peer_id = utils.generate_uuid()
            LOG.debug(_("new peer_id is %(peer_id)s, %(type)s"),
                      {'peer_id': peer_id, 'type': type(peer_id)})
            new_node = BTreeNode(peer_id=peer_id,
                                 host=host,
                                 status='pending')

            self.volumes[volume_id].insert_by_node(new_node)

            self.add_host_bookkeeping(host=host,
                                     peer_id=peer_id,
                                     node=new_node)

            target = self.volumes[volume_id].nodes[peer_id]

        return target

    def get_volume_parents(self, volume_id, peer_id=None, host=None):
        """
        """
        target = self.insert_node_slot(volume_id,
                                       peer_id=peer_id,
                                       host=host)

        parents_list = self.get_parents_info(target)

        return \
            {
                'peer_id': peer_id,
                'parents': parents_list
            }

    def get_parents_info(self, target):
        if target.parent.fake_root:
            return []
        else:
            return [target.parent.identity()]

    def update_status(self, host=None):
        if host not in self.host_to_volumes:
            return []

        volume_list = self.host_to_volumes[host]
        volume_info = []
        for (peer_id, volume) in volume_list.iteritems():

            parents_list = self.get_parents_info()

            volume_info.append({
                'peer_id': peer_id,
                'parents': parents_list
            })

        return volume_info


    def add_host_bookkeeping(self, host=None, peer_id=None, node=None):

        volumes_list = self.host_to_volumes.get(host, None)
        if volumes_list is None:
            volumes_list = {}
            self.host_to_volumes[host] = volumes_list

        if peer_id in volumes_list:
            raise exception.Duplicate

        volumes_list[peer_id] = node

    def remove_host_bookkeeping(self, host=None, peer_id=None):

        volumes_list = self.host_to_volumes.get(host, None)

        if volumes_list is None or peer_id not in volumes_list:
            raise exception.NotFound

        del volumes_list[peer_id]


class BtreeWithUncleExecutor(BtreeExecutor):
    """
    """

    def get_parents_info(self, target):
        if target.parent.fake_root:
            return []
        else:
            parent = target.parent
            parents_list = [parent.identity()]
            sibling = parent.get_sibling()
            if sibling is not None:
                parents_list.append(sibling.identity())

<<<<<<< HEAD
            return parents_list
        
=======
            return parents_list
>>>>>>> 2038f03e
<|MERGE_RESOLUTION|>--- conflicted
+++ resolved
@@ -474,9 +474,4 @@
             if sibling is not None:
                 parents_list.append(sibling.identity())
 
-<<<<<<< HEAD
-            return parents_list
-        
-=======
-            return parents_list
->>>>>>> 2038f03e
+            return parents_list